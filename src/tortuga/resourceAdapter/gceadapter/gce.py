--- conflicted
+++ resolved
@@ -1024,40 +1024,9 @@
         # Create nics for instance
         node.state = state.NODE_STATE_INSTALLED
 
-<<<<<<< HEAD
-        instance = self.gce_get_vm(session, instance_name)
-
-        internal_ip = self.__get_instance_internal_ip(instance)
-
-        # All nodes have a provisioning nic
-        provisioning_nic = Nic(ip=internal_ip, boot=True)
-
-        node.nics.append(provisioning_nic)
-
-        if not self.is_running_on_gce:
-            if node.hardwareprofile.location != 'remote-vpn':
-                # Extract 'external' IP
-                external_ip = self.__get_instance_external_ip(instance)
-
-                if not external_ip:
-                    self._logger.debug(
-                        'Instance [%s] does not have an'
-                        ' external IP' % (instance_name))
-
-                    return
-
-                self._logger.debug(
-                    'Instance [%s] external IP [%s]' % (
-                        instance_name, external_ip))
-
-                external_nic = Nic(ip=external_ip, boot=False)
-
-                node.nics.append(external_nic)
-=======
         internal_ip = self.__get_instance_internal_ip(
             self.__getInstance(session, instance_name)
         )
->>>>>>> 9c89b51f
 
         node.nics.append(Nic(ip=internal_ip, boot=True))
 
