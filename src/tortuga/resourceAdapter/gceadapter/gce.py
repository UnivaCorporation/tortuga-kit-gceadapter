# Copyright 2008-2018 Univa Corporation
#
# Licensed under the Apache License, Version 2.0 (the "License");
# you may not use this file except in compliance with the License.
# You may obtain a copy of the License at
#
#    http://www.apache.org/licenses/LICENSE-2.0
#
# Unless required by applicable law or agreed to in writing, software
# distributed under the License is distributed on an "AS IS" BASIS,
# WITHOUT WARRANTIES OR CONDITIONS OF ANY KIND, either express or implied.
# See the License for the specific language governing permissions and
# limitations under the License.

import json
import os.path
import random
import re
import shlex
import subprocess
import time
import urllib.parse
<<<<<<< HEAD
from typing import Any, Callable, Dict, List, Optional, Tuple
=======
from typing import Any, Callable, Dict, List, NoReturn, Optional, Tuple
>>>>>>> cf2bbb5c

import apiclient
import gevent
import googleapiclient.discovery
from gevent.queue import JoinableQueue
from google.auth import compute_engine
from google.oauth2 import service_account
from sqlalchemy.orm.session import Session

from tortuga.db.models.hardwareProfile import HardwareProfile
from tortuga.db.models.instanceMapping import InstanceMapping
from tortuga.db.models.instanceMetadata import InstanceMetadata
from tortuga.db.models.nic import Nic
from tortuga.db.models.node import Node
from tortuga.db.models.softwareProfile import SoftwareProfile
from tortuga.db.nodesDbHandler import NodesDbHandler
from tortuga.exceptions.commandFailed import CommandFailed
from tortuga.exceptions.configurationError import ConfigurationError
from tortuga.exceptions.nodeNotFound import NodeNotFound
from tortuga.exceptions.operationFailed import OperationFailed
from tortuga.exceptions.unsupportedOperation import UnsupportedOperation
from tortuga.node import state
from tortuga.resourceAdapter.resourceAdapter import (DEFAULT_CONFIGURATION_PROFILE_NAME,
                                                     ResourceAdapter)
from tortuga.resourceAdapterConfiguration import settings
from tortuga.utility.cloudinit import get_cloud_init_path


API_VERSION = 'v1'

GCE_URL = 'https://www.googleapis.com/compute/%s/projects/' % (API_VERSION)

EXTERNAL_NETWORK_ACCESS_CONFIG = [
    {
        'type': 'ONE_TO_ONE_NAT',
        'name': 'External NAT',
    },
]


def get_instance_name_from_host_name(hostname):
    return hostname.split('.', 1)[0]


def get_disk_volume_name(instance_name, diskNumber):
    """Return persistent volume name based on instance name and disk number
    """

    return '%s-disk-%02d' % (instance_name, diskNumber)


class Gce(ResourceAdapter): \
        # pylint: disable=too-many-public-methods

    __adaptername__ = 'gce'

    # Time (seconds) between attempts to update instance status to
    # avoid thrashing
    DEFAULT_SLEEP_TIME = 5

    settings = {
        'zone': settings.StringSetting(
            required=True,
            description='Zone in which compute resources are created'
        ),
        'json_keyfile': settings.FileSetting(
            description='Filename/path of service account credentials file as '
                        'provided by Google Compute Platform',
            base_path='/opt/tortuga/config/'
        ),
        'type': settings.StringSetting(
            required=True,
            description='Virtual machine type; ror example, "n1-standard-1"'
        ),
        'network': settings.StringSetting(
            list=True,
            required=False,
            description='Network where virtual machines will be created',
            mutually_exclusive=['networks'],
            overrides=['networks'],
        ),
        'networks': settings.StringSetting(
            list=True,
            required=False,
            description='List of networks where virtual machines will be created',
            mutually_exclusive=['network'],
            overrides=['network'],
        ),
        'project': settings.StringSetting(
            required=True,
            description='Name of Google Compute Engine project'
        ),
        'image': settings.StringSetting(
            required=True,
            description='Name of image used when creating compute nodes',
            mutually_exclusive=['image_url', 'image_family'],
            overrides=['image_url', 'image_family'],
        ),
        'image_url': settings.StringSetting(
            required=True,
            description='URL of image used when creating compute nodes',
            mutually_exclusive=['image', 'image_family'],
            overrides=['image', 'image_family'],
        ),
        'image_family': settings.StringSetting(
            required=True,
            description='Family of image used when creating compute nodes',
            mutually_exclusive=['image', 'image_url'],
            overrides=['image', 'image_url'],
        ),
        'startup_script_template': settings.FileSetting(
            required=True,
            description='Filename of "bootstrap" script used by Tortuga to '
                        'bootstrap compute nodes',
            default='startup_script.py',
            base_path='/opt/tortuga/config/'
        ),
        'default_ssh_user': settings.StringSetting(
            required=True,
            description='Username of default user on created VMs. "centos" '
                        'is an appropriate value for CentOS-based VMs.'
        ),
        'tags': settings.StringSetting(
            description='Keywords (separated by spaces)'
        ),
        'vcpus': settings.IntegerSetting(
            description='Number of virtual CPUs for specified virtual '
                        'machine type'
        ),
        'disksize': settings.IntegerSetting(
            description='Size of boot disk for virtual machine (in GB)',
            default='10'
        ),
        'metadata': settings.StringSetting(
            advanced=True
        ),
        'sleeptime': settings.IntegerSetting(
            advanced=True,
            default=str(DEFAULT_SLEEP_TIME)
        ),
        'default_scopes': settings.StringSetting(
            required=True,
            list=True,
            list_separator='\n',
            default='https://www.googleapis.com/auth/devstorage.full_control\n'
                    'https://www.googleapis.com/auth/compute',
        ),
        'override_dns_domain': settings.BooleanSetting(default='False'),
        'dns_domain': settings.StringSetting(requires='override_dns_domain'),
        'dns_search': settings.StringSetting(),
        'dns_options': settings.StringSetting(),
        'dns_nameservers': settings.StringSetting(
            default='',
            list=True,
            list_separator=' '
        ),
        'createtimeout': settings.IntegerSetting(
            advanced=True,
            default='600'
        ),
        'ssd': settings.BooleanSetting(
            description='Use SSD backed virtual machines',
            default='True',
        ),
    }

    def __init__(self, addHostSession: Optional[str] = None):
        super().__init__(addHostSession=addHostSession)

        self.__running_on_gce: Optional[bool] = None

    @property
    def is_running_on_gce(self) -> bool:
        if self.__running_on_gce is None:
            self.__running_on_gce = is_running_on_gce()

        return self.__running_on_gce

    def start(self, addNodesRequest: dict, dbSession: Session,
              dbHardwareProfile: HardwareProfile,
              dbSoftwareProfile: Optional[SoftwareProfile] = None) \
        -> List[Node]: \
            # pylint: disable=unused-argument
        """
        :raises: HardwareProfileNotFound
        :raises: SoftwareProfileNotFound
        :raises: InvalidArgument
        """

        gce_session = self.get_gce_session(
            addNodesRequest.get('resource_adapter_configuration'))

        # Add regular instance-backed (active) nodes
        nodes = self.__addActiveNodes(
            gce_session,
            dbSession,
            addNodesRequest,
            dbHardwareProfile,
            dbSoftwareProfile
        )

        # This is a necessary evil for the time being, until there's
        # a proper context manager implemented.
        self.addHostApi.clear_session_nodes(nodes)

        return nodes

    def validate_start_arguments(self, addNodesRequest: dict,
                                 dbHardwareProfile: HardwareProfile,
                                 dbSoftwareProfile: SoftwareProfile) -> None:
        """
        Validate arguments to start() API

        addNodesRequest['resource_adapter_configuration'] is updated with
        the cfg name that is actually used. If not initially provided,
        'default' is always the default.

        :raises UnsupportedOperation: Attempt to add node(s) without
                                      software profile specified
        """

        super().validate_start_arguments(
            addNodesRequest, dbHardwareProfile, dbSoftwareProfile
        )

        if not dbSoftwareProfile:
            raise UnsupportedOperation(
                'Software profile must be specified for GCE ndoes'
            )

    def deleteNode(self, nodes: List[Node]) -> None:
        """
        Raises:
            CommandFailed
        """

        # Iterate over list of Node database objects
        for node in nodes:
            self._logger.debug('deleteNode(): node=[%s]', node.name)

            if not node.instance or \
                    not node.instance.resource_adapter_configuration:
                # this node does not have an associated VM
                self._logger.debug(
                    'Node [%s] does not have an associated VM',
                    node.name
                )
                continue

            gce_session = self.get_gce_session(
                node.instance.resource_adapter_configuration.name)

            self.__deleteInstance(gce_session, node)

            self.__node_cleanup(node)

            # Update SAN API
            self.__process_deleted_disk_changes(node)

    def __get_project_and_zone_metadata(self, node: Node) \
            -> Tuple[Optional[str], Optional[str]]:
        project = None
        zone = None

        # iterate over instance metadata
        for md in node.instance.instance_metadata:
            if md.key == 'project':
                project = md.value
            elif md.key == 'zone':
                zone = md.value

        return project, zone

    def __process_deleted_disk_changes(self, node: Node) -> None:
        """Remove persistent disks from SAN API 'catalog'.

        Note: this does *NOT* remove the persistent disk from Google Compute
        Engine
        """

        # Get disk changes for node being deleted
        diskChanges = self.sanApi.discoverStorageChanges(node, True)

        for removedDiskNumber, disk in \
            [(int(disk_index), diskChanges['removed'][disk_index])
             for disk_index in diskChanges['removed'].keys()]:
            storageAdapter = disk['adapter']

            if storageAdapter != 'default':
                # Ignore requests for non-default storage adapter
                continue

            volume_name = get_disk_volume_name(
                get_instance_name_from_host_name(node.name),
                removedDiskNumber)

            self._logger.debug(
                'Removing persistent disk [%s]' % (volume_name))

            self.sanApi.deleteDrive(node, removedDiskNumber)

    def __node_cleanup(self, node: Node) -> None:
        self._logger.debug(
            '__node_cleanup(): node=[%s]' % (node.name))

        self.addHostApi.clear_session_node(node)

        # Update SAN API
        self.__process_deleted_disk_changes(node)

    def __get_gce_session_for_node(self, node: Node):
        gce_session = self.get_gce_session(
            node.instance.resource_adapter_configuration.name
        )

        project, zone = self.__get_project_and_zone_metadata(node)

        if zone and zone != gce_session['config']['zone']:
            gce_session['config']['zone'] = zone

        if project and project != gce_session['config']['project']:
            gce_session['config']['project'] = project

        return gce_session

    def shutdownNode(self, nodes: List[Node],
                     bSoftReset: bool = False) -> None:
        self._logger.debug(
            'shutdownNode(): nodes=[%s], bSoftReset=%s',
            format_node_list(nodes),
            bSoftReset
        )

        for node in nodes:
            vm_name = get_instance_name_from_host_name(node.name)

            gce_session = self.__get_gce_session_for_node(node)

            self._logger.debug('Stopping node [%s]...', node.name)

            # issue async shutdown request
            self.__gce_stop_vm(
                gce_session['connection'].svc,
                vm_name,
                gce_session['config']['project'],
                gce_session['config']['zone']
            )

    def __gce_stop_vm(self, svc: googleapiclient.discovery.Resource,
                      vm_name: str, project: str, zone: str): \
            # pylint: disable=no-self-use
        svc.instances().stop(
            instance=vm_name,
            project=project,
            zone=zone
        ).execute()

    def startupNode(self, nodes: List[Node],
                    remainingNodeList: Optional[str] = None,
                    tmpBootMethod: str = 'n'): \
            # pylint: disable=unused-argument
        self._logger.debug(
            'startupNode(): nodes=[%s], remainingNodeList=[%s],'
            ' tmpBootMethod=[%s]',
            format_node_list(nodes),
            remainingNodeList,
            tmpBootMethod,
        )

        for node in nodes:
            vm_name = get_instance_name_from_host_name(node.name)

            gce_session = self.__get_gce_session_for_node(node)

            self._logger.debug('Starting node [%s]...', node.name)

            # issue async start request
            self.__gce_start_vm(
                gce_session['connection'].svc,
                vm_name,
                gce_session['config']['project'],
                gce_session['config']['zone']
            )

    def __gce_start_vm(self, svc, vm_name, project, zone): \
            # pylint: disable=no-self-use
        svc.instances().start(
            instance=vm_name,
            project=project,
            zone=zone,
        ).execute()

    def __validate_default_scopes(self, default_scopes: List[str]) -> None:
        """
        Raises:
            ConfigurationError
        """

        # Iterate over specified 'default_scopes' and ensure they are
        # properly formatted URLs.
        for url in default_scopes:
            urlResult = urllib.parse.urlparse(url)

            if not urlResult.scheme.lower() in ['http', 'https']:
                self._logger.error(
                    'Invalid URL specified in default_scopes:'
                    ' \"%s\" must be a properly formatted URL' % (url))

                raise ConfigurationError(
                    'Invalid URL [%s] specified in default_scopes' % (url))

    def process_config(self, config: Dict[str, Any]) -> None:
        #
        # Sanity check default scopes
        #
        self.__validate_default_scopes(config['default_scopes'])

        #
        # Parse tags
        #
        config['tags'] = self._parse_custom_tags(config)

        #
        # Parse custom metadata
        #
        config['metadata'] = self._parse_custom_metadata(config)

        #
        # DNS settings
        #
        config['dns_domain'] = config['dns_domain'] \
            if 'dns_domain' in config else self.private_dns_zone

        config['dns_search'] = config['dns_search'] \
            if 'dns_search' in config else self.private_dns_zone

        if not config['dns_nameservers']:
            config['dns_nameservers'].append(self.installer_public_ipaddress)

        # extract 'region' from 'zone'; partially validate zone as side-effect
        try:
            config['region'], _ = config['zone'].rsplit('-', 1)
        except ValueError:
            raise ConfigurationError(
                'Invalid format for \'region\' setting: {}'.format(
                    config['region'])
            )

        if 'network' in config:
            network_defs = config['network']

            del config['network']
        elif 'networks' in config:
            network_defs = config['networks']

            del config['networks']
        else:
            # if 'network' or 'networks' is not defined, fall back to legacy
            network_defs = ['default']

        # convert networks definition into list of tuples
        self._logger.debug('Parsing network configuration')

        config['networks'] = self.__parse_network_adapter_config(network_defs)

    def __parse_network_adapter_config(self, network_defs: List[str]) \
            -> List[Tuple[str, Optional[str], Optional[str]]]:
        return [split_three_item_value(network) for network in network_defs]

    def _parse_custom_tags(self, _configDict: dict) -> list:
        """
        Raises:
            ConfigurationError
        """

        # Create common regex for validating tags and custom metadata keys
        regex = re.compile(r'[a-zA-Z0-9-_]{1,128}')

        # Parse custom tags
        tags = shlex.split(_configDict['tags']) \
            if 'tags' in _configDict and _configDict['tags'] else []

        # Validate custom tags
        for tag in tags:
            result = regex.match(tag)
            if result is None or result.group(0) != tag:
                errmsg = ('Tag [%s] does not match regex'
                          '\'[a-zA-Z0-9-_]{1,128}\'' % (tag))

                self._logger.error('' + errmsg)

                raise ConfigurationError(errmsg)

        return tags

    def _parse_custom_metadata(self, _configDict: dict) -> dict:
        """
        Raises:
            ConfigurationError
        """

        metadata = {}

        regex = re.compile(r'[a-zA-Z0-9-_]{1,128}')

        if 'metadata' in _configDict and _configDict['metadata']:
            # Support tag names/values containing spaces and tags without
            # value.
            for tagdef in shlex.split(_configDict['metadata']):
                key, value = tagdef.split(':', 1) \
                    if ':' in tagdef else (tagdef, '')

                result = regex.match(key)

                if result is None or result.group(0) != key:
                    errmsg = ('Metadata key [%s] must match regex'
                              ' \'[a-zA-Z0-9-_]{1,128}\'' % (key))

                    self._logger.error(errmsg)

                    raise ConfigurationError(errmsg)

                metadata = value

        return metadata

    def get_gce_session(
            self,
            section_name: Optional[str]) -> dict:
        """Initialize GCE session

        :raises ConfigurationError:
        :raises ResourceNotFound:
        """

        adapter_cfg = self.getResourceAdapterConfig(
            section_name or DEFAULT_CONFIGURATION_PROFILE_NAME
        )

        return {
            'config': adapter_cfg,
            'connection': gceAuthorize_from_json(
                adapter_cfg.get('json_keyfile')
            ),
        }

    def __getStartupScript(self, configDict: dict) -> Optional[str]:
        """
        Build a node/instance-specific startup script that will initialize
        VPN, install Puppet, and the bootstrap the instance.
        """

        self._logger.debug('__getStartupScript()')

        if not os.path.exists(configDict['startup_script_template']):
            self._logger.warning(
                'User data script template [%s] does not'
                ' exist. Compute Engine instances will be started without'
                ' user data' % (configDict['startup_script_template']))

            return None

        templateFileName = configDict['startup_script_template']

        installerIp = self.installer_public_ipaddress

        config = {
            'installerHostName': self.installer_public_hostname,
            'installerIp': installerIp,
            'adminport': str(self._cm.getAdminPort()),
            'scheme': self._cm.getAdminScheme(),
            'cfmuser': self._cm.getCfmUser(),
            'cfmpassword': self._cm.getCfmPassword(),
            'override_dns_domain': str(configDict['override_dns_domain']),
            'dns_options': quoted_val(configDict['dns_options'])
            if configDict.get('dns_options') else None,
            'dns_search': quoted_val(configDict['dns_search']),
            'dns_nameservers': _get_encoded_list(
                configDict['dns_nameservers']),
        }

        with open(templateFileName) as fp:
            result = ''

            for inp in fp.readlines():
                if inp.startswith('### SETTINGS'):
                    result += '''\
installerHostName = '%(installerHostName)s'
installerIpAddress = '%(installerIp)s'
port = %(adminport)s
cfmUser = '%(cfmuser)s'
cfmPassword = '%(cfmpassword)s'

# DNS settings
override_dns_domain = %(override_dns_domain)s
dns_options = %(dns_options)s
dns_search = %(dns_search)s
dns_nameservers = %(dns_nameservers)s
''' % (config)
                else:
                    result += inp

        return result

    def __init_new_node(self, session: dict,
                        name: str,
                        hardwareprofile: HardwareProfile,
                        softwareprofile: SoftwareProfile,
                        *,
                        metadata: Optional[dict] = None) -> Node: \
            # pylint: disable=no-self-use
        # Initialize Node object for insertion into database

        return Node(
            name=name,
            state=state.NODE_STATE_LAUNCHING,
            hardwareprofile=hardwareprofile,
            softwareprofile=softwareprofile,
            vcpus=metadata.get('vcpus') if metadata else None,
            addHostSession=self.addHostSession,
        )

    def __createNodes(self, session: dict, dbSession: Session,
                      dbHardwareProfile: HardwareProfile,
                      dbSoftwareProfile: SoftwareProfile, *,
                      count: int = 1) -> List[Node]: \
            # pylint: disable=unused-argument
        """
        Raises:
            ConfigurationError
            NetworkNotFound
        """

        self._logger.debug('__createNodes()')

        # use resource adapter 'vcpus' override, otherwise fallback to
        # vm type-based lookup
        vcpus = session['config'].get('vcpus')
        if vcpus is None:
            vcpus = self.get_instance_size_mapping(session['config']['type'])

        # return list of newly initialized nodes
        return [
            self.__init_new_node(
                session,
                self.__generate_node_name(
                    session, dbSession, dbHardwareProfile
                ),
                dbHardwareProfile,
                dbSoftwareProfile,
                metadata={
                    'vcpus': vcpus,
                },
            ) for _ in range(count)
        ]

    def __generate_node_name(self, session: dict, dbSession: Session,
                             hardwareprofile: HardwareProfile) -> str:
        fqdn = self.addHostApi.generate_node_name(
            dbSession, hardwareprofile.nameFormat, randomize=True,
            dns_zone=self.private_dns_zone)

        hostname, _ = fqdn.split('.', 1)
        node_name = hostname

        if session['config']['override_dns_domain']:
            if session['config']['dns_domain'] == self.private_dns_zone:
                node_name = fqdn

            else:
                node_name = '{}.{}'.format(hostname, self.private_dns_zone)

        elif '.' in self.installer_public_hostname:
            node_name = '{}.{}'.format(
                hostname, self.installer_public_hostname.split('.', 1)[1])

        return node_name

    def __process_error_response(self, instance_name: str, result: dict):
        """
        Raises:
            CommandFailed
        """

        logmsg = ', '.join(
            '%s (%s)' % (error['message'], error['code'])
            for error in result['error']['errors'])

        excmsg = ', '.join(
            '%s' % (error['message'])
            for error in result['error']['errors'])

        self._logger.error(
            'Error launching instance [%s]: ' % (instance_name) + logmsg)

        raise CommandFailed(
            'Google Compute Engine reported error: \"%s\"' % (excmsg))

    def __build_node_request_queue(self, nodes: List[Node]) -> List[dict]: \
            # pylint: disable=no-self-use
        return [dict(node=node, status='pending') for node in nodes]

    def __write_user_data(self, node: Node, user_data_yaml: str) -> None:
        dstdir = get_cloud_init_path(node.name.split('.', 1)[0])

        if not os.path.exists(dstdir):
            self._logger.debug(
                'Creating cloud-init directory [%s]' % (dstdir))

            os.makedirs(dstdir)

        with open(os.path.join(dstdir, 'user-data'), 'w') as fp:
            fp.write(user_data_yaml)

    def __get_instance_metadata(self, session: dict, pending_node: dict) \
            -> List[Tuple[str, Any]]:
        node = pending_node['node']

        metadata = self.__get_metadata(session)

        # Default to using startup-script
        if 'startup_script_template' in session['config']:
            startup_script = self.__getStartupScript(session['config'])

            if startup_script:
                metadata.append(('startup-script', startup_script))

            # Uncomment this to create local copy of startup script
            # tmpfn = '/tmp/startup_script.py.%s' % (dbNode.name)
            # with open(tmpfn, 'w') as fp:
            #     fp.write(startup_script + '\n')
        else:
            self._logger.warning(
                'Startup script template not defined for hardware'
                ' profile [%s]' % (node.hardwareprofile.name))

        if session['config']['override_dns_domain']:
            metadata.append(('hostname', node.name))

        return metadata

    def __launch_instances(self, session: dict, dbSession: Session,
                           node_requests: List[dict],
                           addNodesRequest: dict,
                           pre_launch_callback: Callable[[str], None] = None):
        """Launch Google Compute Engine instance for each node request
        """

        self._logger.debug('__launch_instances()')

        # 'extra_args' is a dict passed from addNodeRequest containing the
        # arguments passed through 'add-nodes ... --extra-arg <key:key=value>'
        common_launch_args = self.__get_common_launch_args(
            session,
            extra_args=addNodesRequest.get('extra_args')
        )

        self._logger.debug(
            'Preemptible flag {} enabled'.format(
                '*is*'
                if common_launch_args['preemptible'] else 'is not'
            )
        )

        for node_request in node_requests:
            node_request['instance_name'] = get_instance_name_from_host_name(
                node_request['node'].name)

            try:
                metadata = self.__get_instance_metadata(session, node_request)
            except Exception:
                self._logger.exception(
                    'Error getting metadata for instance [%s] (%s)' % (
                        node_request['instance_name'],
                        node_request['node'].name))

                raise

            # Start the Compute Engine instance here

            if pre_launch_callback:
                try:
                    pre_launch_callback(node_request['instance_name'])
                except Exception:
                    self._logger.exception(
                        'Error calling pre-launch callback for instance'
                        ' [%s]' % (node_request['instance_name']))

                    raise

            #
            # Persistent disks must be created before the instances
            #
            persistent_disks = self.__process_added_disk_changes(
                session, node_request)

            #
            # 'disksize' setting is ignored if disks/partitions are defined
            # in the software profile.
            #
            if not persistent_disks:
                persistent_disks.append({
                    'sizeGb': session['config']['disksize'],
                })

            #
            # Now create the instances...
            #
            try:
                node_request['response'] = self.__launch_instance(
                    session,
                    node_request['instance_name'],
                    metadata,
                    common_launch_args,
                    persistent_disks=persistent_disks
                )

            except Exception:
                self._logger.error(
                    'Error launching instance [%s]' % (
                        node_request['instance_name']))

                raise

            instance_metadata = [
                InstanceMetadata(
                    key='zone',
                    value=node_request['response']['zone'].split('/')[-1]
                ),
            ]

            if common_launch_args.get('preemptible', False):
                # store metadata indicating vm was launched as preemptible
                instance_metadata.append(
                    InstanceMetadata(
                        key='gce:scheduling',
                        value='preemptible'
                    )
                )

            # Update persistent mapping of node -> instance
            node_request['node'].instance = InstanceMapping(
                instance=node_request['instance_name'],
                instance_metadata=instance_metadata,
                resource_adapter_configuration=self.load_resource_adapter_config(
                    dbSession,
                    addNodesRequest.get('resource_adapter_configuration')
                )
            )

        # Wait for instances to launch
        self.__wait_for_instances(session, node_requests)

    def __get_common_launch_args(
            self, session: dict, *,
            extra_args: Optional[Dict[str, Any]] = None) -> Dict[str, Any]:
        """Return dict containing vm launch arguments aggregated from
        resource adapter configuration and extra_args

        :raises OperationFailed:
        """

        common_launch_args: Dict[str, Any] = {}

        if 'image' in session['config']:
            if '/' in session['config']['image']:
                image_project, image_name = \
                    session['config']['image'].split('/', 1)
            else:
                image_project = None
                image_name = session['config']['image']

            common_launch_args['image_url'] = \
                self.__gce_get_image_by_name(
                    session['connection'].svc, image_project, image_name
                )
        elif 'image_family' in session['config']:
            if '/' in session['config']['image_family']:
                image_family_project, image_family = \
                    session['config']['image_family'].split('/', 1)
            else:
                image_family_project = None
                image_family = session['config']['image_family']

            common_launch_args['image_url'] = \
                self.__gce_get_image_family_url(
                    session['connection'].svc, image_family_project,
                    image_family,
                )
        else:
            common_launch_args['image_url'] = session['config']['image_url']

        common_launch_args['network_interfaces'] = \
            self.__get_network_interface_definitions(
                session['config']['project'],
                session['config']['region'],
                session['config']['networks'],
            )

        common_launch_args['preemptible'] = \
            'preemptible' in extra_args if extra_args else False

        return common_launch_args

    def __process_added_disk_changes(self, session: dict,
                                     node_request: dict) -> List[dict]:
        persistent_disks = []

        node = node_request['node']

        # Apply any disk changes to VM before attempting to start
        diskChanges = self.sanApi.discoverStorageChanges(node)

        # Iterate over added disks in order
        for addedDiskNumber, disk in \
            [(int(disk_index), diskChanges['added'][disk_index])
             for disk_index in sorted(diskChanges['added'].keys())]:

            storageAdapter = disk['adapter']
            sizeMb = disk['size']
            sanVolume = disk['sanVolume']

            sizeGb = sizeMb / 1000

            if storageAdapter != 'default':
                # Ignore any non-default storage resources
                continue

            # Do physical disk create
            volName = get_disk_volume_name(
                node_request['instance_name'], addedDiskNumber)

            # Instance boot disk is created automatically when instance
            # is launched, so do not create one...
            if addedDiskNumber > 1:
                # Create persistent disk
                self._logger.debug(
                    'Creating data disk: (%s, %s, %s Gb)' % (
                        node.name, volName, sizeGb))

                self.__create_persistent_disk(session, volName, sizeGb)

                # TODO: check result
                result = _blocking_call(
                    session['connection'].svc,
                    session['config']['project'],
                    None,
                    polling_interval=session['config']['sleeptime'])

                persistent_disks.append({
                    'name': volName,
                    'sizeGb': sizeGb,
                    'link': result['targetLink']
                })
            else:
                persistent_disks.append({
                    'name': volName,
                    'sizeGb': sizeGb
                })

            # Add placeholder to the storage subsystem so that drives
            # managed by GCE are tracked
            self.sanApi.addDrive(
                node, storageAdapter, addedDiskNumber, sizeMb, sanVolume)

        return persistent_disks

    def __mark_node_request_failed(self, node_request: dict,
                                   status: str = 'error',
                                   message: Optional[str] = None) -> None:
        node_request['status'] = 'error'
        if message:
            node_request['message'] = message

    def __wait_for_instance(self, session: dict, pending_node_request: dict):
        try:
            if gevent_wait_for_instance(session, pending_node_request):
                # VM launched successfully
                try:
                    self.__instance_post_launch(session, pending_node_request)
                except Exception as exc:  # noqa pylint: disable=broad-except
                    msg = 'Internal error: post-launch action for VM [%s]' % (
                        pending_node_request['instance_name']
                    )

                    # instance post-launch action raised an exception
                    self._logger.error(msg)

                    self.__mark_node_request_failed(
                        pending_node_request,
                        message='{} (exception {}: {})'.format(
                            msg, exc.__class__.__name__, exc
                        )
                    )

                    # delete vm
                    self.__deleteInstance(
                        session,
                        pending_node_request['node']
                    )
            else:
                # vm failed to launch successfully
                result = pending_node_request['result']

                logmsg = ', '.join(
                    '%s (%s)' % (error['message'], error['code'])
                    for error in result['error']['errors'])

                errmsg = 'Google Compute Engine error: \"%s\"' % (logmsg)

                self._logger.error('%s' % (errmsg))

                self.__mark_node_request_failed(
                    pending_node_request,
                    message=logmsg
                )
        except Exception as exc:  # noqa pylint: disable=broad-except
            self._logger.exception(
                '_blocking_call() failed on instance [%s]' % (
                    pending_node_request['instance_name']))

            self.__mark_node_request_failed(
                pending_node_request,
                message=str(exc)
            )

    def wait_worker(self, session: dict, queue: JoinableQueue) -> NoReturn:
        # greenlet to wait on queue and process VM launches
        while True:
            pending_node_request = queue.get()

            try:
                self.__wait_for_instance(session, pending_node_request)
            finally:
                queue.task_done()

    def __wait_for_instances(self, session: dict,
                             node_request_queue: List[dict]) -> None:
        """
        Raises:
            CommandFailed
        """
        self._logger.debug('__wait_for_instances()')

        queue = JoinableQueue()

        launch_requests = len(node_request_queue)
        worker_thread_count = 10 if launch_requests > 10 else launch_requests

        # Create greenlets
        for _ in range(worker_thread_count):
            gevent.spawn(self.wait_worker, session, queue)

        for node_request in node_request_queue:
            if 'response' not in node_request:
                # Ignore failed launch
                continue

            queue.put(node_request)

        queue.join()

        # Raise exception if any instances failed
        for node_request in node_request_queue:
            if node_request['status'] == 'error':
                self._logger.error(
                    'Message: {0}'.format(node_request['message']))

                raise CommandFailed(
                    'Fatal error launching one or more instances')

    def __instance_post_launch(self, session: dict, node_request: dict) \
            -> None:
        """Called after VM has been successfully launched and is in running
        state.
        """

        instance_name = node_request['instance_name']
        node = node_request['node']

        # Create nics for instance
        node.state = state.NODE_STATE_INSTALLED

        internal_ip = self.__get_instance_internal_ip(
            self.gce_get_vm(session, instance_name)
        )

        node.nics.append(Nic(ip=internal_ip, boot=True))

        # Call pre-add-host to set up DNS record
        self._pre_add_host(
            node.name,
            node.hardwareprofile.name,
            node.softwareprofile.name,
            internal_ip,
        )

    def __get_instance_internal_ip(self, instance: dict) -> Optional[str]: \
            # pylint: disable=no-self-use
        for network_interface in instance['networkInterfaces']:
            return network_interface['networkIP']

        return None

    def __addActiveNodes(self, session: dict, dbSession: Session,
                         addNodesRequest: dict,
                         dbHardwareProfile: HardwareProfile,
                         dbSoftwareProfile: SoftwareProfile) -> List[Node]:
        """
        Create active nodes
        """

        self._logger.debug('__addActiveNodes()')

        count = addNodesRequest.get('count', 1)

        self._logger.info(
            'Creating %d node(s) for mapping to Compute Engine instance(s)',
            count
        )

        # Create node entries in the database
        nodes = self.__createNodes(
            session, dbSession, dbHardwareProfile, dbSoftwareProfile,
            count=count
        )

        dbSession.add_all(nodes)
        dbSession.commit()

        self._logger.debug('Initialized node(s): %s', format_node_list(nodes))

        try:
            node_request_queue = self.__build_node_request_queue(nodes)
        except Exception:
            self._logger.exception('Error building node request map')

            for node in nodes:
                dbSession.delete(node)

                self.__node_cleanup(node)

            dbSession.commit()

            raise

        # Launch instances
        try:
            self.__launch_instances(
                session, dbSession, node_request_queue, addNodesRequest)
        except Exception:
            # self._logger.exception('Error launching instances')

            self.__post_launch_action(dbSession, session, node_request_queue)

            raise

        return self.__post_launch_action(
            dbSession, session, node_request_queue)

    def __post_launch_action(self, dbSession: Session, session: dict,
                             node_request_queue: List[dict]):
        count = len(node_request_queue)

        result = []
        completed = 0

        # Find all instances that failed to launch and clean them up

        for node_request in node_request_queue:
            if node_request['status'] != 'success':
                if 'instance_name' in node_request:
                    self._logger.error(
                        'Cleaning up failed instance [%s]'
                        ' (node [%s])' % (
                            node_request['instance_name'],
                            node_request['node'].name))
                else:
                    self._logger.error(
                        'Cleaning up node [%s]' % (node_request['node']))

                self.__node_cleanup(node_request['node'])

                dbSession.delete(node_request['node'])
            else:
                result.append(node_request['node'])

                # Mark node as 'Provisioned' after being successfully launched
                node_request['node'].state = state.NODE_STATE_PROVISIONED
                self.fire_provisioned_event(node_request['node'])

                completed += 1

        dbSession.commit()

        if completed and completed < count:
            warnmsg = ('only %d of %d requested instances launched'
                       ' successfully' % (completed, count))

            self._logger.warning('%s' % (warnmsg))

        return result

    def __get_metadata(self, session: dict) -> List[Tuple[str, Any]]:
        metadata = []

        default_ssh_user = session['config']['default_ssh_user'] \
            if 'default_ssh_user' in session['config'] else 'centos'

        fn = '/root/.ssh/id_rsa.pub'

        if os.path.exists(fn):
            with open(fn) as fp:
                metadata.append(
                    ('sshKeys', '%s:' % (default_ssh_user) + fp.read()))
        else:
            self._logger.info(
                'Public SSH key (%s) not found' % (fn))

        metadata.append(('tortuga_installer_public_hostname',
                         self.installer_public_hostname))

        metadata.append(('tortuga_installer_public_ipaddress',
                         self.installer_public_ipaddress))

        for key, value in session['config']['metadata'].items():
            metadata.append((key, value))

        return metadata

    def __get_disk_type_resource_url(self, project: str, zone: str, ssd: bool):
        project_url = '%s%s' % (GCE_URL, project)

        disk_type = 'pd-ssd' if ssd else 'pd-standard'

        return '%s/zones/%s/diskTypes/%s' % (project_url, zone, disk_type)

    def __create_persistent_disk(self, session: dict, volume_name: str,
                                 size_in_Gb: int) -> None:
        self._logger.debug(
            f'Creating persistent disk [{volume_name}] (size [{size_in_Gb}])')

        # Create the instance
        session['connection'].svc.disks().insert(
            project=session['config']['project'],
            body={
                'kind': 'compute#disk',
                'name': volume_name,
                'sizeGb': size_in_Gb,
            },
            zone=session['config']['zone']
        ).execute()

    def __launch_instance(self, session: dict, instance_name: str,
                          metadata: List[Tuple[str, Any]],
                          common_launch_args, *,
                          persistent_disks: List[dict]) -> dict:
        # This is the lowest level interface to Google Compute Engine
        # API to launch an instance.  It depends on 'session' (dict) to
        # contain settings, but this could easily be mocked.

        self._logger.debug(
            '__launch_instance(): instance_name=[%s]' % (instance_name))

        connection = session['connection']

        config = session['config']

        # Construct URLs
        project_url = '%s%s' % (GCE_URL, config['project'])

        machine_type_url = '%s/zones/%s/machineTypes/%s' % (
            project_url, config['zone'], config['type'])

        instance = {
            'name': instance_name,
            'tags': {
                'items': ['tortuga'] + config['tags'],
            },
            'machineType': machine_type_url,
            'disks': [
                {
                    'type': 'PERSISTENT',
                    'boot': 'true',
                    'mode': 'READ_WRITE',
                    # 'deviceName': instance_name,
                    'autoDelete': True,
                    'initializeParams': {
                        'sourceImage': common_launch_args['image_url'],
                        'diskSizeGb': persistent_disks[0]['sizeGb'],
                        'diskType': self.__get_disk_type_resource_url(
                            config['project'],
                            config['zone'],
                            config['ssd']
                        ),
                    }
                },
            ],
            'networkInterfaces': common_launch_args['network_interfaces'],
        }

        # only add 'preemptible' flag if enabled
        if common_launch_args.get('preemptible', False):
            instance['scheduling'] = {
                'preemptible': common_launch_args['preemptible']
            }

        # Add any persistent (data) disks to the instance; ignore the first
        # disk in the disk because it's automatically created when the
        # instance is launched.

        # TODO: should the 'autoDelete' be exposed as a configurable?
        for persistent_disk in persistent_disks[1:] or []:
            instance['disks'].append({
                'type': 'PERSISTENT',
                'autoDelete': True,
                'source': persistent_disk['link'],
            })

        instance['metadata'] = {
            'kind': 'compute#metadata',
            'items': [dict(key=key, value=value) for key, value in metadata],
        }

        # Create the instance
        return connection.svc.instances().insert(
            project=config['project'],
            body=instance,
            zone=config['zone']
        ).execute()

    def __get_network_interface_definitions(self, project: str, region: str,
                                            networks: List[str]) -> list:
        """
        Parse network(s) from config, return list of dicts containing
        network interface spec

        :raises ConfigurationError:
        """

        network_interfaces = []

        primary_intfc = None

        for network in networks:
            network_interface, network_flags = \
                self.__get_network_interface(project, region, network)

            # ensure only one interface is marked as primary
            primary_value = network_flags.get('primary')
            if primary_value is not None and primary_value:
                if primary_intfc is not None:
                    raise ConfigurationError(
                        'Only one interface may be primary: {} is already'
                        ' marked as primary'.format(network[0])
                    )

                primary_intfc = network

            # honor 'ext[ernal]' network configuration flag
            if is_network_flag_set(network_flags, flag='external'):
                set_external_network_access(network_interface)

            network_interfaces.append(network_interface)

        # maintain backwards compatibility by ensuring the default interface
        # has external access. The semantics of this might need to change
        # in more advanced network configurations.
        enable_external_network_access(networks, network_interfaces)

        return network_interfaces

    def __get_network_interface(self, default_project: str,
                                default_region: str, network: str) \
            -> Tuple[dict, dict]:
        """
        Returns properly formed dict containing network interface
        configuration.
        """

        network_def, subnet_def, network_args = network

        # pay particular attention to the ordering reversal of input vs. output
        project, network = \
            split_forward_slash_value(network_def, default_project)

        network_interface = {
            'network': '%s%s/global/networks/%s' % (GCE_URL, project, network),
        }

        if subnet_def:
            # pay particular attention to the ordering reversal of input vs.
            # output
            region, subnetwork = \
                split_forward_slash_value(subnet_def, default_region)

            network_interface['subnetwork'] = \
                '%s%s/regions/%s/subnetworks/%s' % (
                    GCE_URL, project, region, subnetwork
                )

        return network_interface, get_network_flags(network_args)

    def gce_get_vm(self, gce_session: dict, instance_name: str) \
            -> Optional[dict]:
        """Call GCE to retrieve vm
        """

        connection = gce_session['connection']

        try:
            return connection.svc.instances().get(
                project=gce_session['config']['project'],
                zone=gce_session['config']['zone'],
                instance=instance_name
            ).execute()
        except apiclient.errors.HttpError as ex:
            # We can safely ignore a simple 404 error indicating the instance
            # does not exist.
            if ex.resp.status != 404:
                # Process JSON response content
                try:
                    error_resp = json.loads(ex.content)

                    self._logger.error(
                        'Unable to get Compute Engine instance %s'
                        ' (code: %s, message: %s)' % (
                            instance_name,
                            error_resp['error']['code'],
                            error_resp['error']['message']))
                except ValueError:
                    # Malformed JSON in response
                    self._logger.error(
                        'Unable to get Compute Engine instance %s'
                        ' (JSON parsing error)' % (instance_name))

            # If an exception was raised while attempting to get the instance,
            # return None to inform the caller that it is not available.
            response = None

        return response

    def __deleteInstance(self, session: dict, node: Node) -> None:
        """
        Raises:
            CommandFailed
        """

        instance_name = get_instance_name_from_host_name(node.name)

        self._logger.debug(
            '__deleteInstance(): instance_name=[%s]' % (
                instance_name))

        project, zone = self.__get_project_and_zone_metadata(node)

        project_arg = project \
            if project is not None else session['config']['project']

        zone_arg = zone if zone is not None else session['config']['zone']

        try:
            initial_response = \
                session['connection'].svc.instances().delete(
                    project=project_arg,
                    zone=zone_arg,
                    instance=instance_name
                ).execute()

            self._logger.debug(
                '__deleteInstance(): initial_response=[%s]' % (
                    initial_response))

            # Wait for instance to be deleted
            # _blocking_call(
            #     session['connection'].svc,
            #     session['config']['project'], initial_response,
            #     polling_interval=session['config']['sleeptime'])
        except apiclient.errors.HttpError as ex:
            if ex.resp['status'] == '404':
                # Specified instance not found; nothing we can do there...
                self._logger.warning(
                    'Instance [%s] not found' % (instance_name))
            else:
                self._logger.debug(
                    '__deleteInstance(): ex.resp=[%s],'
                    ' ex.content=[%s]' % (ex.resp, ex.content))

                raise CommandFailed(
                    'Error deleting Compute Engine instance [%s]' % (
                        instance_name))

    def rebootNode(self, nodes: List[Node],
                   bSoftReset: bool = False) -> None: \
            # pylint: disable=unused-argument
        """
        Reboot the given node
        """

        for node in nodes:
            self._logger.debug(
                'rebootNode(): node=[%s]' % (node.name))

            gce_session = self.get_gce_session(
                node.instance.resource_adapter_configuration.name
            )

            instance_name = get_instance_name_from_host_name(node.name)

            project, zone = self.__get_project_and_zone_metadata(
                node
            )

            project_arg = project \
                if project is not None else \
                gce_session['config']['project']

            zone_arg = zone if zone is not None else \
                gce_session['config']['zone']

            try:
                initial_response = \
                    gce_session['connection'].svc.instances().reset(
                        project=project_arg, zone=zone_arg,
                        instance=instance_name
                    ).execute()

                self._logger.debug(
                    'rebootNode(): initial_response=[%s]' % (
                        initial_response))

                # Wait for instance to be rebooted
                _blocking_call(
                    gce_session['connection'].svc,
                    gce_session['config']['project'],
                    initial_response,
                    polling_interval=gce_session['config']['sleeptime']
                )

                self._logger.debug(
                    f'Instance [{node.name}] rebooted')
            except apiclient.errors.HttpError as ex:
                if ex.resp['status'] == '404':
                    # Specified instance not found; nothing we can do
                    # there...
                    self._logger.warning(
                        'Instance [%s] not found' % (instance_name))
                else:
                    self._logger.debug(
                        'rebootNode(): ex.resp=[%s],'
                        ' ex.content=[%s]' % (ex.resp, ex.content))

                    raise CommandFailed(
                        'Error rebooting Compute Engine instance [%s]' % (
                            instance_name))

    def get_node_vcpus(self, name: str) -> int:
        """
        Return number of vcpus for node. Value of 'vcpus' configured
        in resource adapter configuration takes precedence over file
        lookup.

        Raises:
            ResourceNotFound

        :param name: node name
        :return: number of vcpus
        :returntype: int

        """
        #
        # Default to zero, because if for some reason the node can't be found
        # (i.e. it was deleted in the background), then it will not be using
        # any cpus
        #
        vcpus = 0

        try:
            configDict = self.get_node_resource_adapter_config(
                NodesDbHandler().getNode(self.session, name)
            )

            vcpus = configDict.get('vcpus', 0)
            if not vcpus:
                vcpus = self.get_instance_size_mapping(configDict['type'])

        except NodeNotFound:
            pass

        return vcpus

    def __gce_get_image_by_name(self, svc, image_project: str,
                                image_name: str) -> str:
        """
        :raises OperationFailed: unable to find image
        """

        try:
            result = svc.images().get(
                project=image_project, image=image_name).execute()

            return result['selfLink']
        except googleapiclient.errors.HttpError as exc:

            errors = self.__process_exception(exc.content)

            if errors:
                self._logger.error(
                    'The following error(s) were reported:'
                )

                for err_message, err_reason, err_domain in errors:
                    self._logger.error(
                        '%s (reason: %s, domain: %s)',
                        err_message,
                        err_reason,
                        err_domain
                    )

        raise OperationFailed('Error reported by Google Compute Engine')

    def __gce_get_image_family_url(self, svc, image_family_project: str,
                                   image_family: str) -> str:
        """
        :raises OperationFailed:
        """

        try:
            result = svc.images().getFromFamily(
                project=image_family_project,
                family=image_family,
            ).execute()

            return result['selfLink']
        except googleapiclient.errors.HttpError as exc:

            errors = self.__process_exception(exc.content)

            if errors:
                self._logger.error(
                    'The following error(s) were reported:'
                )

                for err_message, err_reason, err_domain in errors:
                    self._logger.error(
                        '%s (reason: %s, domain: %s)',
                        err_message,
                        err_reason,
                        err_domain
                    )

        raise OperationFailed('Error reported by Google Compute Engine')


class GoogleComputeEngine:
    def __init__(self, svc=None):
        self._svc = None
        self.svc = svc

    @property
    def svc(self):
        return self._svc

    @svc.setter
    def svc(self, value):
        self._svc = value


def gceAuthorize_from_json(json_filename: Optional[str] = None):
    url = 'https://www.googleapis.com/auth/compute'

    # Only try and load the file if it exists
    if json_filename and os.path.isfile(json_filename):
        credentials = service_account.Credentials.from_service_account_file(
            json_filename, scopes=[url])
    else:
        # Try and fall back to machine credentials
        credentials = compute_engine.Credentials()

    svc = googleapiclient.discovery.build(
        'compute', API_VERSION, credentials=credentials)

    return GoogleComputeEngine(svc=svc)


def _blocking_call(gce_service, project_id, response,
                   polling_interval=Gce.DEFAULT_SLEEP_TIME):
    status = response['status']

    while status != 'DONE' and response:
        operation_id = response['name']

        # Identify if this is a per-zone resource
        if 'zone' in response:
            zone_name = response['zone'].split('/')[-1]

            response = gce_service.zoneOperations().get(
                project=project_id,
                operation=operation_id,
                zone=zone_name
            ).execute()
        else:
            response = gce_service.globalOperations().get(
                project=project_id, operation=operation_id
            ).execute()

        if response:
            status = response['status']

            if status != 'DONE':
                time.sleep(polling_interval)

    return response


def wait_for_instance(session: dict, pending_node_request: dict) -> bool:
    result = _blocking_call(
        session['connection'].svc,
        session['config']['project'],
        pending_node_request['response'],
        polling_interval=session['config']['sleeptime']
    )

    pending_node_request['status'] = 'error' \
        if 'error' in result else 'success'

    pending_node_request['result'] = result

    return pending_node_request['status'] == 'success'


def _gevent_blocking_call(gce_service, project_id, response,
                          polling_interval: int = Gce.DEFAULT_SLEEP_TIME):
    """
    polling_interval is seconds
    """

    status = response['status']

    attempt = 0

    max_sleep_time = 5000

    while status != 'DONE' and response:
        operation_id = response['name']

        # Identify if this is a per-zone resource
        if 'zone' in response:
            zone_name = response['zone'].split('/')[-1]

            response = gce_service.zoneOperations().get(
                project=project_id,
                operation=operation_id,
                zone=zone_name
            ).execute()
        else:
            response = gce_service.globalOperations().get(
                project=project_id, operation=operation_id
            ).execute()

        if response:
            status = response['status']

            if status != 'DONE':
                if attempt > 0:
                    temp = min(max_sleep_time,
                               (polling_interval * 1000) * 2 ** attempt)

                    sleeptime = \
                        (temp / 2 + random.randint(0, temp / 2)) / 1000.0
                else:
                    # Set sleep time after launch to 10s
                    sleeptime = 10

                gevent.sleep(sleeptime)

        attempt += 1

    return response


def gevent_wait_for_instance(session, pending_node_request):
    result = _gevent_blocking_call(
        session['connection'].svc,
        session['config']['project'],
        pending_node_request['response'],
        polling_interval=session['config']['sleeptime']
    )

    pending_node_request['status'] = 'error' \
        if 'error' in result else 'success'

    pending_node_request['result'] = result

    return pending_node_request['status'] == 'success'


def is_running_on_gce() -> bool:
    p = subprocess.Popen('dmidecode -s bios-vendor', shell=True,
                         stdout=subprocess.PIPE)
    stdout, _ = p.communicate()

    return stdout.rstrip() == 'Google'


def _get_encoded_list(items):
    """Return Python list encoded in a string"""
    return '[' + ', '.join(['\'%s\'' % (item) for item in items]) + ']' \
        if items else '[]'


def quoted_val(value):
    return '\'{0}\''.format(value)


def split_forward_slash_value(value, default):
    """
    Returns '<default>/<value>' if value does not contain '/', otherwise
    '<token1>/<token2>'
    """

    if '/' in value:
        return tuple(value.split('/', 1))

    return default, value


def split_three_item_value(value) -> Tuple[str, Optional[str], Optional[str]]:
    token_count = value.count(':')

    if token_count == 2:
        return value.split(':', token_count)

    if token_count == 1:
        token1, token2 = value.split(':', token_count)

        return token1, token2, None

    return value, None, None


def get_network_flags(network_args: str) -> Dict[str, Any]:
    """Parse network flags (options) from network configuration.

    Flags are processed in order... last one takes prescedence

    :raises ConfigurationError:
    """

    if network_args is None:
        return {}

    result = {}

    for network_arg in network_args.split(';'):
        if not network_arg:
            # handle empty network args
            continue

        if network_arg.lower().startswith('ext'):
            result['external'] = True
        elif network_arg.lower().startswith('noext'):
            result['external'] = False
        elif network_arg.lower().startswith('pri'):
            result['primary'] = True
        else:
            raise ConfigurationError(
                'Invalid network flag: [{}]'.format(network_arg)
            )

    return result


def set_external_network_access(network_interface):
    network_interface['accessConfigs'] = EXTERNAL_NETWORK_ACCESS_CONFIG


def is_network_flag_set(network_flags, *, flag: str, default: bool = False):
    return network_flags.get(flag, default)


def enable_external_network_access(networks, network_interfaces):
    """Enable 'external' access (public IP) if only one network interface is
    defined and if network is 'default' or not external access is not
    explicitly set.
    """

    if len(networks) != 1 or not network_interfaces:
        return

    network_def, _, network_args = networks[0]

    if network_def == 'default' or \
            is_network_flag_set(
                get_network_flags(network_args),
                flag='external',
                default=True
            ):
        set_external_network_access(network_interfaces[0])


def format_node_list(nodes: List[Node]) -> str:
    """Format list of Node objects suitable for user output or logging
    """
    if len(nodes) > 3:
        return '{}..{}'.format(nodes[0].name, nodes[-1].name)

    return ' '.join([node.name for node in nodes])<|MERGE_RESOLUTION|>--- conflicted
+++ resolved
@@ -20,11 +20,7 @@
 import subprocess
 import time
 import urllib.parse
-<<<<<<< HEAD
-from typing import Any, Callable, Dict, List, Optional, Tuple
-=======
 from typing import Any, Callable, Dict, List, NoReturn, Optional, Tuple
->>>>>>> cf2bbb5c
 
 import apiclient
 import gevent
